--- conflicted
+++ resolved
@@ -4,17 +4,7 @@
 on:
   # Runs on pushes targeting the default branch
   push:
-<<<<<<< HEAD
-    branches: [main]
-    paths:
-      - 'docs/**'
-      - 'mkdocs.yml'
-      - 'requirements.txt'
-      - '.github/workflows/docs.yml'
-  workflow_dispatch:
-=======
     branches: ["main"]
->>>>>>> 30b15879
 
   # Allows you to run this workflow manually from the Actions tab
   workflow_dispatch:
@@ -39,19 +29,9 @@
       - name: Checkout
         uses: actions/checkout@v4
       - name: Setup Pages
-<<<<<<< HEAD
-        uses: actions/configure-pages@v3
-
-      - name: Build documentation
-        run: mkdocs build --clean
-
-      - name: Upload artifact
-        uses: actions/upload-pages-artifact@v3
-=======
         uses: actions/configure-pages@v5
       - name: Build with Jekyll
         uses: actions/jekyll-build-pages@v1
->>>>>>> 30b15879
         with:
           source: ./
           destination: ./_site
